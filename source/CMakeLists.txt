--- conflicted
+++ resolved
@@ -73,10 +73,9 @@
 set(_TARGET "hvt")
 add_library(${_TARGET} "main.cpp")
 
-<<<<<<< HEAD
 set_target_properties(${_TARGET}
     PROPERTIES
-        OUTPUT_NAME ${_MODULE_NAME}
+        OUTPUT_NAME ${_EXPORT_NAME}
 )
 
 set_target_properties(${_TARGET}
@@ -84,8 +83,6 @@
         LIBRARY_OUTPUT_DIRECTORY "${_HVT_OUTPUT_DIR}/lib"
 )
 
-=======
->>>>>>> d12e8eff
 if (MSVC)
     # Set PDB file name & location.
     set_target_properties(${_TARGET}
@@ -109,15 +106,9 @@
 # Create package configuration file to ensure that the resulting package is relocatable,
 # by avoiding hardcoded paths in the installed configuration file.
 configure_package_config_file(
-<<<<<<< HEAD
-    "${CMAKE_CURRENT_SOURCE_DIR}/${_MODULE_NAME}Config.cmake.in"
-    "${PROJECT_BINARY_DIR}/${_MODULE_NAME}Config.cmake"
-    INSTALL_DESTINATION lib/cmake/${_MODULE_NAME}
-=======
     "${CMAKE_CURRENT_SOURCE_DIR}/${_EXPORT_NAME}Config.cmake.in"
     "${PROJECT_BINARY_DIR}/${_EXPORT_NAME}Config.cmake"
     INSTALL_DESTINATION "lib/cmake/${_EXPORT_NAME}"
->>>>>>> d12e8eff
     NO_SET_AND_CHECK_MACRO
 )
 
@@ -151,15 +142,9 @@
 
 # Install configuration and version files for relocatable package.
 install(FILES
-<<<<<<< HEAD
-    "${PROJECT_BINARY_DIR}/${_MODULE_NAME}Config.cmake"
-    "${PROJECT_BINARY_DIR}/${_MODULE_NAME}ConfigVersion.cmake"
-    DESTINATION lib/cmake/${_MODULE_NAME}
-=======
     "${PROJECT_BINARY_DIR}/${_EXPORT_NAME}Config.cmake"
     "${PROJECT_BINARY_DIR}/${_EXPORT_NAME}ConfigVersion.cmake"
     DESTINATION "lib/cmake/${_EXPORT_NAME}"
->>>>>>> d12e8eff
 )
 
 # Install exported targets for relocatable package.
