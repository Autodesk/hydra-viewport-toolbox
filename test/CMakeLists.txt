# Copyright 2025 Autodesk, Inc.
#
# Licensed under the Apache License, Version 2.0 (the "License");
# you may not use this file except in compliance with the License.
# You may obtain a copy of the License at
#
# http://www.apache.org/licenses/LICENSE-2.0
#
# Unless required by applicable law or agreed to in writing, software
# distributed under the License is distributed on an "AS IS" BASIS,
# WITHOUT WARRANTIES OR CONDITIONS OF ANY KIND, either express or implied.
# See the License for the specific language governing permissions and
# limitations under the License.

# Prepare data needed for the target.
# NOTE: The target name is also provided to the parent scope.
set(_TARGET "hvt_test")
set(_TEST_TARGET ${_TARGET} PARENT_SCOPE)

#---------------------------------------------------------------------------------------------------

# This section lists all the third-party dependencies only needed by the unit tests.

# Find vcpkg-provided packages
find_package(GTest CONFIG REQUIRED)
find_package(glfw3 CONFIG REQUIRED)
find_package(glew CONFIG REQUIRED)

#---------------------------------------------------------------------------------------------------

# This section lists all the Unit Test Framework libraries.

# That's a private library.
add_subdirectory("RenderingUtils")

# That's a private library.
add_subdirectory("RenderingFramework")

#---------------------------------------------------------------------------------------------------

add_executable(${_TARGET}
    main.cpp
<<<<<<< HEAD
    tests/testZDepthFighting.cpp
=======
    howTos/howTo01_CreateHgiImplementation.cpp
    howTos/howTo02_CreateOneFramePass.cpp
    howTos/howTo03_CreateTwoFramePasses.cpp
    howTos/howTo04_CreateACustomRenderTask.cpp
    howTos/howTo05_UseSSAORenderTask.cpp
    howTos/howTo06_UseFXAARenderTask.cpp
    howTos/howTo07_UseIncludeExclude.cpp
    howTos/howTo08_UseBoundingBoxSceneIndex.cpp
    howTos/howTo09_UseWireFrameSceneIndex.cpp
    howTos/howTo10_CustomListOfTasks.cpp
    howTos/howTo11_UseSkyDomeTask.cpp
    tests/composeTaskHelpers.cpp
    tests/composeTaskHelpers.h
    tests/testComposeTask.cpp
    tests/testFramePass.cpp
    tests/testFramePasses.cpp
    tests/testSearches.cpp
    tests/testTaskManager.cpp
    tests/testMultiSampling.cpp
>>>>>>> 8fc347b9
)

# Is the generator a multi-config one?
# Note: The multi-configuration generators always append the build type to the output directories
# (where the single-configuration generators do not) invalidating/changing some predefined paths.
get_cmake_property(_MULTI_CONFIG GENERATOR_IS_MULTI_CONFIG)

if (UNIX)
    # Do not copy the third-party libraries by updating the rpath with:
    # 1. The OpenUSD library location.
    # 2. The default library location.
    # 3. The OpenUSD plugins location.
    # Note: Handle the multi-generator cases.

    if(_MULTI_CONFIG)
        set(openusd_path_gen "$<IF:$<CONFIG:Debug>,${OPENUSD_INSTALL_PATH_DEBUG},${OPENUSD_INSTALL_PATH}>")
        list(APPEND _RPATH "${openusd_path_gen}/lib")
        list(APPEND _RPATH "${openusd_path_gen}/plugin")
        list(APPEND _RPATH "${_HVT_OUTPUT_DIR}/lib/$<CONFIG>")
    else()
        list(APPEND _RPATH "${OPENUSD_INSTALL_PATH}/lib")
        list(APPEND _RPATH "${OPENUSD_INSTALL_PATH}/plugin")
        list(APPEND _RPATH "${_HVT_OUTPUT_DIR}/lib")
    endif()

    set_target_properties(${_TARGET} PROPERTIES INSTALL_RPATH "${_RPATH}")
elseif (WIN32)
    # On the Windows platform, the safest approach is to copy libraries where are the executables.

    if(_MULTI_CONFIG)
        set(_CONFIGS ${CMAKE_CONFIGURATION_TYPES})
    else()
        set(_CONFIGS ${CMAKE_BUILD_TYPE})
    endif()

    foreach(_CONFIG IN LISTS _CONFIGS)
        if(_MULTI_CONFIG)
            if(_CONFIG STREQUAL Debug)
                set(_SRC "${OPENUSD_INSTALL_PATH_DEBUG}")
            else()
                set(_SRC "${OPENUSD_INSTALL_PATH}")
            endif()
            set(_DST "${CMAKE_RUNTIME_OUTPUT_DIRECTORY}/${_CONFIG}")
        else()
            set(_SRC "${OPENUSD_INSTALL_PATH}")
            set(_DST "${CMAKE_RUNTIME_OUTPUT_DIRECTORY}")
        endif()

        # By default, the OpenUSD build from vcpkg only uses the official repo and the 'origin/dev' branch.
        # Then the ENABLE_ADSK_OPENUSD_PENDING cmake variable can only be false.
        if (NOT USE_LOCAL_USD)
            if (ENABLE_ADSK_OPENUSD_PENDING)
                message(FATAL_ERROR "ENABLE_ADSK_OPENUSD_PENDING and vcpkg cannot be defined at the same time")
            endif()

            # vcpkg & origin/dev
            file(GLOB dll_files "${_SRC}/bin/*.dll")
            file(COPY ${dll_files} DESTINATION "${_DST}")
            file(GLOB pdb_files "${_SRC}/bin/*.pdb")
            file(COPY ${pdb_files} DESTINATION "${_DST}")

            file(GLOB plugin_files "${_SRC}/plugin/usd/*")
            file(COPY ${plugin_files} DESTINATION "${_DST}/usd")

            file(GLOB more_plugin_files "${_SRC}/bin/usd/*")
            file(COPY ${more_plugin_files} DESTINATION "${_DST}/usd")
            file(COPY "${_SRC}/lib/usd/plugInfo.json" DESTINATION "${_DST}/usd")
        else()
            # local USD
            file(GLOB dll_files "${_SRC}/bin/*.dll")
            file(COPY ${dll_files} DESTINATION "${_DST}")
            file(GLOB pdb_files "${_SRC}/bin/*.pdb")
            file(COPY ${pdb_files} DESTINATION "${_DST}")

            file(GLOB dll_files "${_SRC}/lib/*.dll")
            file(COPY ${dll_files} DESTINATION "${_DST}")

            file(GLOB plugin_files "${_SRC}/plugin/usd/*")
            file(COPY ${plugin_files} DESTINATION "${_DST}/usd")

            file(GLOB more_plugin_files "${_SRC}/lib/usd/*")
            file(COPY ${more_plugin_files} DESTINATION "${_DST}/usd")
        endif()

    endforeach()
else()
    message(FATAL_ERROR "Platform not supported")
endif()

target_link_libraries(${_TARGET}
    PRIVATE
        GTest::gtest_main
        OpenGL::GL
        hdx
        usdImaging
        hvt_test_framework
        hvt_test_utils
)

#---------------------------------------------------------------------------------------------------

# This section defines & discovers the unit tests.

include(GoogleTest)

# Delay test discovery which has a better chance at finding appropriate runtime dependencies
# fixing the error of running test executable during the build.
set(CMAKE_GTEST_DISCOVER_TESTS_DISCOVERY_MODE PRE_TEST)

# Register the test with CTest and allow more time to discover the tests.
gtest_discover_tests(hvt_test
    DISCOVERY_TIMEOUT 30
    PROPERTIES WORKING_DIRECTORY "${CMAKE_CURRENT_BINARY_DIR}"
)<|MERGE_RESOLUTION|>--- conflicted
+++ resolved
@@ -40,29 +40,26 @@
 
 add_executable(${_TARGET}
     main.cpp
-<<<<<<< HEAD
     tests/testZDepthFighting.cpp
-=======
-    howTos/howTo01_CreateHgiImplementation.cpp
-    howTos/howTo02_CreateOneFramePass.cpp
-    howTos/howTo03_CreateTwoFramePasses.cpp
-    howTos/howTo04_CreateACustomRenderTask.cpp
-    howTos/howTo05_UseSSAORenderTask.cpp
-    howTos/howTo06_UseFXAARenderTask.cpp
-    howTos/howTo07_UseIncludeExclude.cpp
-    howTos/howTo08_UseBoundingBoxSceneIndex.cpp
-    howTos/howTo09_UseWireFrameSceneIndex.cpp
-    howTos/howTo10_CustomListOfTasks.cpp
-    howTos/howTo11_UseSkyDomeTask.cpp
-    tests/composeTaskHelpers.cpp
-    tests/composeTaskHelpers.h
-    tests/testComposeTask.cpp
-    tests/testFramePass.cpp
-    tests/testFramePasses.cpp
-    tests/testSearches.cpp
-    tests/testTaskManager.cpp
-    tests/testMultiSampling.cpp
->>>>>>> 8fc347b9
+    # howTos/howTo01_CreateHgiImplementation.cpp
+    # howTos/howTo02_CreateOneFramePass.cpp
+    # howTos/howTo03_CreateTwoFramePasses.cpp
+    # howTos/howTo04_CreateACustomRenderTask.cpp
+    # howTos/howTo05_UseSSAORenderTask.cpp
+    # howTos/howTo06_UseFXAARenderTask.cpp
+    # howTos/howTo07_UseIncludeExclude.cpp
+    # howTos/howTo08_UseBoundingBoxSceneIndex.cpp
+    # howTos/howTo09_UseWireFrameSceneIndex.cpp
+    # howTos/howTo10_CustomListOfTasks.cpp
+    # howTos/howTo11_UseSkyDomeTask.cpp
+    # tests/composeTaskHelpers.cpp
+    # tests/composeTaskHelpers.h
+    # tests/testComposeTask.cpp
+    # tests/testFramePass.cpp
+    # tests/testFramePasses.cpp
+    # tests/testSearches.cpp
+    # tests/testTaskManager.cpp
+    # tests/testMultiSampling.cpp
 )
 
 # Is the generator a multi-config one?
