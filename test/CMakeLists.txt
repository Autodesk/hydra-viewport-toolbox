# Copyright 2025 Autodesk, Inc.
#
# Licensed under the Apache License, Version 2.0 (the "License");
# you may not use this file except in compliance with the License.
# You may obtain a copy of the License at
#
# http://www.apache.org/licenses/LICENSE-2.0
#
# Unless required by applicable law or agreed to in writing, software
# distributed under the License is distributed on an "AS IS" BASIS,
# WITHOUT WARRANTIES OR CONDITIONS OF ANY KIND, either express or implied.
# See the License for the specific language governing permissions and
# limitations under the License.

# 3.16 required for precompiled headers.
# 3.31 latest tested version.
cmake_minimum_required(VERSION 3.16...3.31)

# Declare the project.
<<<<<<< HEAD
project(hvt_test
=======
project(Test
>>>>>>> a68d30c9
    VERSION     "${_VERSION}"
    DESCRIPTION "Hydra viewport toolbox testing"
    LANGUAGES   CXX)

# Prepare data needed for the target.
# NOTE: The target name is also provided to the parent scope.
set(_TARGET "hvt_test")
set(_TEST_TARGET ${_TARGET} PARENT_SCOPE)

<<<<<<< HEAD
# Find vcpkg-provided packages
find_package(GTest CONFIG REQUIRED)
find_package(glfw3 CONFIG REQUIRED)
find_package(glew CONFIG REQUIRED)
find_package(OpenGL REQUIRED)

# Test executable
=======
#---------------------------------------------------------------------------------------------------

# This section lists all the third-party dependencies.

include(FetchContent)

# Use the CMake FetchContent module to retrieve third-party libraries.
# NOTE: This will be replaced with the use of a package manager in the near future.

function(get_googletest)
    FetchContent_Declare(
        googletest
        GIT_REPOSITORY https://github.com/google/googletest.git
        GIT_TAG v1.16.0
    )

    # For Windows: Prevent overriding the parent project's compiler/linker settings
    set(gtest_force_shared_crt ON CACHE BOOL "" FORCE)
    FetchContent_MakeAvailable(googletest)
endfunction()

get_googletest()

#------------

function(get_glew)
    FetchContent_Declare(
        glew
        GIT_REPOSITORY https://git.autodesk.com/autodesk-forks/glew-cmake
        GIT_TAG 79985c4
    )

    if (CMAKE_CXX_COMPILER_ID MATCHES "[C|c]lang" OR CMAKE_CXX_COMPILER_ID MATCHES "GNU")
        # TODO: It applies to all the following projects i.e., these settings are not encapsulated.
        add_compile_options(-Wno-strict-prototypes)
    endif()

    set(glew-cmake_BUILD_SHARED OFF CACHE BOOL "" FORCE)
    set(glew-cmake_BUILD_STATIC ON CACHE BOOL "" FORCE)
    FetchContent_MakeAvailable(glew)
endfunction()

get_glew()

#------------

function(get_glfw)
    FetchContent_Declare(
        glfw
        GIT_REPOSITORY https://github.com/glfw/glfw.git
        GIT_TAG 3.4
    )

    if (CMAKE_CXX_COMPILER_ID MATCHES "[C|c]lang" OR CMAKE_CXX_COMPILER_ID MATCHES "GNU")
        # FIXME It applies to all the following projects i.e., these settings are not encapsulated.
        add_compile_options(-Wno-unused-parameter)
        add_compile_options(-Wno-missing-field-initializers)
        add_compile_options(-Wno-sign-compare)
        add_compile_options(-Wno-pedantic)
    endif()

    set(GLFW_BUILD_EXAMPLES OFF CACHE BOOL "" FORCE)
    set(GLFW_BUILD_TESTS OFF CACHE BOOL "" FORCE)
    set(GLFW_BUILD_DOCS OFF CACHE BOOL "" FORCE)
    FetchContent_MakeAvailable(glfw)
endfunction()

get_glfw()

#---------------------------------------------------------------------------------------------------

>>>>>>> a68d30c9
add_executable(${_TARGET}
    main.cpp
    test1.cpp
    test2.cpp
)

# Is the generator a multi-config one?
# Note: The multi-configuration generators always append the build type to the output directories
# (where the single-configuration generators do not) invalidating/changing some predefined paths.
<<<<<<< HEAD
get_cmake_property(multi_config GENERATOR_IS_MULTI_CONFIG)

if(APPLE)
=======
get_cmake_property(_MULTI_CONFIG GENERATOR_IS_MULTI_CONFIG)

if (APPLE)
>>>>>>> a68d30c9
    # Do not copy the third-party libraries by updating the rpath with:
    # 1. The OpenUSD library location.
    # 2. The default library location.
    # 3. The faulty glfw library location.

<<<<<<< HEAD
    if(multi_config)
=======
    if(_MULTI_CONFIG)
>>>>>>> a68d30c9
        set_target_properties(${_TARGET}
            PROPERTIES
                INSTALL_RPATH "${pxr_DIR}/lib;${_HVT_OUTPUT_DIR}/lib/${CMAKE_BUILD_TYPE};${_HVT_OUTPUT_DIR}/_deps/glfw-build/src/${CMAKE_BUILD_TYPE}"
        )
    else()
        set_target_properties(${_TARGET}
            PROPERTIES
                INSTALL_RPATH "${pxr_DIR}/lib;${_HVT_OUTPUT_DIR}/lib;${_HVT_OUTPUT_DIR}/_deps/glfw-build/src"
        )
    endif()
<<<<<<< HEAD
elseif(WIN32)
    # On the Windows platform, the safest approach is to copy libraries where are the executables.

    if(multi_config)
=======
elseif (WIN32)
    # On the Windows platform, the safest approach is to copy libraries where are the executables.

    if(_MULTI_CONFIG)
>>>>>>> a68d30c9
        set(_DST "${_HVT_OUTPUT_DIR}/bin/${CMAKE_BUILD_TYPE}")
    else()
        set(_DST "${_HVT_OUTPUT_DIR}/bin")
    endif()
    file(GLOB lib_files "${pxr_DIR}/lib/*.dll")
    file(COPY ${lib_files} DESTINATION "${_DST}")
    file(GLOB bin_files "${pxr_DIR}/bin/*.dll")
    file(COPY ${bin_files} DESTINATION "${_DST}")
    file(GLOB plugin_files "${pxr_DIR}/plugin/usd/*")
    file(COPY ${plugin_files} DESTINATION "${_DST}/usd")
    file(GLOB plugin_files "${pxr_DIR}/lib/usd/*")
    file(COPY ${plugin_files} DESTINATION "${_DST}/usd")
else()
    message(FATAL_ERROR "Platform not supported")
endif()

<<<<<<< HEAD
set_target_properties(${_TARGET}
    PROPERTIES
        RUNTIME_OUTPUT_DIRECTORY "${_HVT_OUTPUT_DIR}/bin"
)

target_link_libraries(${_TARGET}
    GTest::gtest_main
    glfw
    GLEW::GLEW
    OpenGL::GL
    hvt
    hdx
    usdImaging
)

#---------------------------------------------------------------------------------------------------
=======
target_link_libraries(${_TARGET}
    PRIVATE
        glfw
        GTest::gtest_main
        hvt
        hdx
        libglew_static
        OpenGL::GL
        usdImaging
)

#---------------------------------------------------------------------------------------------------

# This section defines & discovers the unit tests.

>>>>>>> a68d30c9
include(GoogleTest)

# Delay test discovery which has a better chance at finding appropriate runtime dependencies
# fixing the error of running test executable during the build.
set(CMAKE_GTEST_DISCOVER_TESTS_DISCOVERY_MODE PRE_TEST)

<<<<<<< HEAD
# Register the test with CTest and allow more time to discover the tests.
=======
>>>>>>> a68d30c9
gtest_discover_tests(hvt_test
    DISCOVERY_TIMEOUT 30
    PROPERTIES WORKING_DIRECTORY "${CMAKE_CURRENT_BINARY_DIR}"
)<|MERGE_RESOLUTION|>--- conflicted
+++ resolved
@@ -17,11 +17,7 @@
 cmake_minimum_required(VERSION 3.16...3.31)
 
 # Declare the project.
-<<<<<<< HEAD
-project(hvt_test
-=======
 project(Test
->>>>>>> a68d30c9
     VERSION     "${_VERSION}"
     DESCRIPTION "Hydra viewport toolbox testing"
     LANGUAGES   CXX)
@@ -31,87 +27,18 @@
 set(_TARGET "hvt_test")
 set(_TEST_TARGET ${_TARGET} PARENT_SCOPE)
 
-<<<<<<< HEAD
+#---------------------------------------------------------------------------------------------------
+
+# This section lists all the third-party dependencies only needed by the unit tests.
+
 # Find vcpkg-provided packages
 find_package(GTest CONFIG REQUIRED)
 find_package(glfw3 CONFIG REQUIRED)
 find_package(glew CONFIG REQUIRED)
 find_package(OpenGL REQUIRED)
 
-# Test executable
-=======
 #---------------------------------------------------------------------------------------------------
 
-# This section lists all the third-party dependencies.
-
-include(FetchContent)
-
-# Use the CMake FetchContent module to retrieve third-party libraries.
-# NOTE: This will be replaced with the use of a package manager in the near future.
-
-function(get_googletest)
-    FetchContent_Declare(
-        googletest
-        GIT_REPOSITORY https://github.com/google/googletest.git
-        GIT_TAG v1.16.0
-    )
-
-    # For Windows: Prevent overriding the parent project's compiler/linker settings
-    set(gtest_force_shared_crt ON CACHE BOOL "" FORCE)
-    FetchContent_MakeAvailable(googletest)
-endfunction()
-
-get_googletest()
-
-#------------
-
-function(get_glew)
-    FetchContent_Declare(
-        glew
-        GIT_REPOSITORY https://git.autodesk.com/autodesk-forks/glew-cmake
-        GIT_TAG 79985c4
-    )
-
-    if (CMAKE_CXX_COMPILER_ID MATCHES "[C|c]lang" OR CMAKE_CXX_COMPILER_ID MATCHES "GNU")
-        # TODO: It applies to all the following projects i.e., these settings are not encapsulated.
-        add_compile_options(-Wno-strict-prototypes)
-    endif()
-
-    set(glew-cmake_BUILD_SHARED OFF CACHE BOOL "" FORCE)
-    set(glew-cmake_BUILD_STATIC ON CACHE BOOL "" FORCE)
-    FetchContent_MakeAvailable(glew)
-endfunction()
-
-get_glew()
-
-#------------
-
-function(get_glfw)
-    FetchContent_Declare(
-        glfw
-        GIT_REPOSITORY https://github.com/glfw/glfw.git
-        GIT_TAG 3.4
-    )
-
-    if (CMAKE_CXX_COMPILER_ID MATCHES "[C|c]lang" OR CMAKE_CXX_COMPILER_ID MATCHES "GNU")
-        # FIXME It applies to all the following projects i.e., these settings are not encapsulated.
-        add_compile_options(-Wno-unused-parameter)
-        add_compile_options(-Wno-missing-field-initializers)
-        add_compile_options(-Wno-sign-compare)
-        add_compile_options(-Wno-pedantic)
-    endif()
-
-    set(GLFW_BUILD_EXAMPLES OFF CACHE BOOL "" FORCE)
-    set(GLFW_BUILD_TESTS OFF CACHE BOOL "" FORCE)
-    set(GLFW_BUILD_DOCS OFF CACHE BOOL "" FORCE)
-    FetchContent_MakeAvailable(glfw)
-endfunction()
-
-get_glfw()
-
-#---------------------------------------------------------------------------------------------------
-
->>>>>>> a68d30c9
 add_executable(${_TARGET}
     main.cpp
     test1.cpp
@@ -121,25 +48,15 @@
 # Is the generator a multi-config one?
 # Note: The multi-configuration generators always append the build type to the output directories
 # (where the single-configuration generators do not) invalidating/changing some predefined paths.
-<<<<<<< HEAD
-get_cmake_property(multi_config GENERATOR_IS_MULTI_CONFIG)
-
-if(APPLE)
-=======
 get_cmake_property(_MULTI_CONFIG GENERATOR_IS_MULTI_CONFIG)
 
 if (APPLE)
->>>>>>> a68d30c9
     # Do not copy the third-party libraries by updating the rpath with:
     # 1. The OpenUSD library location.
     # 2. The default library location.
     # 3. The faulty glfw library location.
 
-<<<<<<< HEAD
-    if(multi_config)
-=======
     if(_MULTI_CONFIG)
->>>>>>> a68d30c9
         set_target_properties(${_TARGET}
             PROPERTIES
                 INSTALL_RPATH "${pxr_DIR}/lib;${_HVT_OUTPUT_DIR}/lib/${CMAKE_BUILD_TYPE};${_HVT_OUTPUT_DIR}/_deps/glfw-build/src/${CMAKE_BUILD_TYPE}"
@@ -150,17 +67,10 @@
                 INSTALL_RPATH "${pxr_DIR}/lib;${_HVT_OUTPUT_DIR}/lib;${_HVT_OUTPUT_DIR}/_deps/glfw-build/src"
         )
     endif()
-<<<<<<< HEAD
-elseif(WIN32)
-    # On the Windows platform, the safest approach is to copy libraries where are the executables.
-
-    if(multi_config)
-=======
 elseif (WIN32)
     # On the Windows platform, the safest approach is to copy libraries where are the executables.
 
     if(_MULTI_CONFIG)
->>>>>>> a68d30c9
         set(_DST "${_HVT_OUTPUT_DIR}/bin/${CMAKE_BUILD_TYPE}")
     else()
         set(_DST "${_HVT_OUTPUT_DIR}/bin")
@@ -177,24 +87,6 @@
     message(FATAL_ERROR "Platform not supported")
 endif()
 
-<<<<<<< HEAD
-set_target_properties(${_TARGET}
-    PROPERTIES
-        RUNTIME_OUTPUT_DIRECTORY "${_HVT_OUTPUT_DIR}/bin"
-)
-
-target_link_libraries(${_TARGET}
-    GTest::gtest_main
-    glfw
-    GLEW::GLEW
-    OpenGL::GL
-    hvt
-    hdx
-    usdImaging
-)
-
-#---------------------------------------------------------------------------------------------------
-=======
 target_link_libraries(${_TARGET}
     PRIVATE
         glfw
@@ -210,17 +102,13 @@
 
 # This section defines & discovers the unit tests.
 
->>>>>>> a68d30c9
 include(GoogleTest)
 
 # Delay test discovery which has a better chance at finding appropriate runtime dependencies
 # fixing the error of running test executable during the build.
 set(CMAKE_GTEST_DISCOVER_TESTS_DISCOVERY_MODE PRE_TEST)
 
-<<<<<<< HEAD
 # Register the test with CTest and allow more time to discover the tests.
-=======
->>>>>>> a68d30c9
 gtest_discover_tests(hvt_test
     DISCOVERY_TIMEOUT 30
     PROPERTIES WORKING_DIRECTORY "${CMAKE_CURRENT_BINARY_DIR}"
