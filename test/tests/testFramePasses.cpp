--- conflicted
+++ resolved
@@ -749,19 +749,6 @@
             context->_backend->waitForGPUIdle();
         }
 
-<<<<<<< HEAD
-        // Gets the input AOV's from the first frame pass and use them in all overlays so the
-        // overlay's draw into the same color and depth buffers.
-        auto& pass                          = framePass1.sceneFramePass;
-        hvt::RenderBufferBindings inputAOVs = pass->GetRenderBufferBindingsForNextPass(
-            { pxr::HdAovTokens->color, pxr::HdAovTokens->depth });
-
-        //// Simulates a change of the input AOV list after 5 frames.
-        //if (frameCount < 5)
-        //{
-        //    inputAOVs.clear();
-        //}
-=======
         HdRenderBuffer* colorBuffer =
             framePass1.sceneFramePass->GetRenderBuffer(HdAovTokens->color);
 
@@ -773,7 +760,6 @@
             ? hvt::RenderBufferBindings { { HdAovTokens->color, colorBuffer },
                                           { HdAovTokens->depth, depthBuffer } }
             : hvt::RenderBufferBindings {};
->>>>>>> fb5f858c
 
         {
             auto& params = framePass2.sceneFramePass->params();
@@ -789,23 +775,12 @@
             params.viewInfo.material         = stage2.defaultMaterial();
             params.viewInfo.ambient          = stage2.defaultAmbient();
 
-<<<<<<< HEAD
-            {
-                // Do not clear the background as the texture contains the rendering of the previous
-                // frame pass.
-                params.clearBackgroundColor = false;
-                params.colorspace           = HdxColorCorrectionTokens->disabled;
-            }
-
-            params.backgroundColor      = TestHelpers::ColorBlackNoAlpha;
-=======
             params.colorspace = HdxColorCorrectionTokens->disabled;
 
             // New buffers need to be cleared, to avoid issues with uninitialized texture content. 
             params.clearBackgroundColor = !isSharingBuffers;
             params.clearBackgroundDepth = !isSharingBuffers;
             params.backgroundColor      = TestHelpers::ColorDarkGrey;
->>>>>>> fb5f858c
             params.selectionColor       = TestHelpers::ColorYellow;
 
             // Gets the list of tasks to render but use the render buffers from the first frame
