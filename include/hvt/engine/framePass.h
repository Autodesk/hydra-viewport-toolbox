--- conflicted
+++ resolved
@@ -141,15 +141,10 @@
     /// @{
     bool enableColorCorrection { true };
     PXR_NS::GfVec4f backgroundColor { 0.025f, 0.025f, 0.025f, 1.0f };
-<<<<<<< HEAD
     float backgroundDepth { 1.0f };
-    bool clearBackground { true };
-=======
-    float backgroundDepth {1.0f};
     /// Clear the background of the color buffer.
     bool clearBackgroundColor{ true };
     /// Clear the background of the depth buffer.
->>>>>>> 8cde79e0
     bool clearBackgroundDepth { false };
     /// @}
 
